use std::{fmt::Debug, ops::Deref};

use crate::PF;
use crate::utils::pack_scalars_to_extension;
use crate::whir::statement::Statement;
use p3_challenger::FieldChallenger;
use p3_challenger::GrindingChallenger;
use p3_commit::{BatchOpeningRef, ExtensionMmcs, Mmcs};
use p3_field::{BasedVectorSpace, ExtensionField, Field, TwoAdicField};
use p3_matrix::Dimensions;
use p3_merkle_tree::MerkleTreeMmcs;
use p3_symmetric::{CryptographicHasher, Hash, PseudoCompressionFunction};
use serde::{Deserialize, Serialize};
use tracing::instrument;

use super::{
    committer::reader::ParsedCommitment,
    parameters::RoundConfig,
    statement::{constraint::Constraint, weights::Weights},
    utils::get_challenge_stir_queries,
};
use crate::{
    fiat_shamir::{
        errors::{ProofError, ProofResult},
        verifier::{ChallengerState, VerifierState},
    },
    poly::{evals::EvaluationsList, multilinear::MultilinearPoint},
    whir::{parameters::WhirConfig, verifier::sumcheck::verify_sumcheck_rounds},
};

pub mod sumcheck;

/// Wrapper around the WHIR verifier configuration.
///
/// This type provides a lightweight, ergonomic interface to verification methods
/// by wrapping a reference to the `WhirConfig`.
#[derive(Debug)]
pub struct Verifier<'a, EF, F, H, C, Challenger>(
    /// Reference to the verifier’s configuration containing all round parameters.
    pub(crate) &'a WhirConfig<EF, F, H, C, Challenger>,
)
where
    F: Field,
    EF: ExtensionField<F>;

impl<'a, EF, F, H, C, Challenger> Verifier<'a, EF, F, H, C, Challenger>
where
    F: TwoAdicField,
    EF: ExtensionField<F> + TwoAdicField + ExtensionField<PF<F>>,
    F: ExtensionField<PF<F>>,
    Challenger: FieldChallenger<PF<F>> + GrindingChallenger<Witness = PF<F>> + ChallengerState,
{
    pub const fn new(params: &'a WhirConfig<EF, F, H, C, Challenger>) -> Self {
        Self(params)
    }

    #[instrument(skip_all)]
    #[allow(clippy::too_many_lines)]
    pub fn verify<const DIGEST_ELEMS: usize>(
        &self,
        verifier_state: &mut VerifierState<PF<F>, EF, Challenger>,
        parsed_commitment: &ParsedCommitment<F, EF, DIGEST_ELEMS>,
        statement: &Statement<EF>,
    ) -> ProofResult<MultilinearPoint<EF>>
    where
        H: CryptographicHasher<PF<F>, [PF<F>; DIGEST_ELEMS]>
            + CryptographicHasher<PF<F>, [PF<F>; DIGEST_ELEMS]>
            + Sync,
        C: PseudoCompressionFunction<[PF<F>; DIGEST_ELEMS], 2>
            + PseudoCompressionFunction<[PF<F>; DIGEST_ELEMS], 2>
            + Sync,
        [PF<F>; DIGEST_ELEMS]: Serialize + for<'de> Deserialize<'de>,
    {
        // During the rounds we collect constraints, combination randomness, folding randomness
        // and we update the claimed sum of constraint evaluation.
        let mut round_constraints = Vec::new();
        let mut round_folding_randomness = Vec::new();
        let mut claimed_sum = EF::ZERO;
        let mut prev_commitment = parsed_commitment.clone();

        // Optional initial sumcheck round
        if self.initial_statement {
            // Combine OODS and statement constraints to claimed_sum
            let constraints: Vec<_> = prev_commitment
                .oods_constraints()
                .into_iter()
                .chain(statement.constraints.iter().cloned())
                .collect();
            let combination_randomness =
                self.combine_constraints(verifier_state, &mut claimed_sum, &constraints)?;
            round_constraints.push((combination_randomness, constraints));

            // Initial sumcheck
            let folding_randomness = verify_sumcheck_rounds::<EF, F, _>(
                verifier_state,
                &mut claimed_sum,
                self.folding_factor.at_round(0),
                self.starting_folding_pow_bits,
                self.univariate_skip,
            )?;
            round_folding_randomness.push(folding_randomness);
        } else {
            assert_eq!(prev_commitment.ood_points.len(), 0);
            assert!(statement.constraints.is_empty());
            round_constraints.push((vec![], vec![]));

            let folding_randomness = MultilinearPoint(
                (0..self.folding_factor.at_round(0))
                    .map(|_| verifier_state.sample())
                    .collect::<Vec<_>>(),
            );

            round_folding_randomness.push(folding_randomness);

            verifier_state.check_pow_grinding(self.starting_folding_pow_bits)?;
        }

        for round_index in 0..self.n_rounds() {
            // Fetch round parameters from config
            let round_params = &self.round_parameters[round_index];

            // Receive commitment to the folded polynomial (likely encoded at higher expansion)
            let new_commitment = ParsedCommitment::<F, EF, DIGEST_ELEMS>::parse(
                verifier_state,
                round_params.num_variables,
                round_params.ood_samples,
            )?;

            // Verify in-domain challenges on the previous commitment.
            let stir_constraints = self.verify_stir_challenges(
                verifier_state,
                round_params,
                &prev_commitment,
                round_folding_randomness.last().unwrap(),
                round_index,
            )?;

            // Add out-of-domain and in-domain constraints to claimed_sum
            let constraints: Vec<Constraint<EF>> = new_commitment
                .oods_constraints()
                .into_iter()
                .chain(stir_constraints.into_iter())
                .collect();

            let combination_randomness =
                self.combine_constraints(verifier_state, &mut claimed_sum, &constraints)?;
            round_constraints.push((combination_randomness.clone(), constraints));

            let folding_randomness = verify_sumcheck_rounds::<EF, F, _>(
                verifier_state,
                &mut claimed_sum,
                self.folding_factor.at_round(round_index + 1),
                round_params.folding_pow_bits,
                false,
            )?;

            round_folding_randomness.push(folding_randomness);

            // Update round parameters
            prev_commitment = new_commitment;
        }

        // In the final round we receive the full polynomial instead of a commitment.
        let n_final_coeffs = 1 << self.n_vars_of_final_polynomial();
        let final_coefficients = verifier_state.next_extension_scalars_vec(n_final_coeffs)?;
        let final_evaluations = EvaluationsList::new(final_coefficients);

        // Verify in-domain challenges on the previous commitment.
        let stir_constraints = self.verify_stir_challenges(
            verifier_state,
            &self.final_round_config(),
            &prev_commitment,
            round_folding_randomness.last().unwrap(),
            self.n_rounds(),
        )?;

        // Verify stir constraints directly on final polynomial
        stir_constraints
            .iter()
            .all(|c| c.verify(&final_evaluations))
            .then_some(())
            .ok_or(ProofError::InvalidProof)?;

        let final_sumcheck_randomness = verify_sumcheck_rounds::<EF, F, _>(
            verifier_state,
            &mut claimed_sum,
            self.final_sumcheck_rounds,
            self.final_folding_pow_bits,
            false,
        )?;
        round_folding_randomness.push(final_sumcheck_randomness.clone());

        // Compute folding randomness across all rounds.
        let folding_randomness = MultilinearPoint(
            round_folding_randomness
                .into_iter()
                .rev()
                .flat_map(|poly| poly.0.into_iter())
                .collect(),
        );

        let evaluation_of_weights =
            self.eval_constraints_poly(&round_constraints, folding_randomness.clone());

        // Check the final sumcheck evaluation
        let final_value = final_evaluations.evaluate(&final_sumcheck_randomness);
        if claimed_sum != evaluation_of_weights * final_value {
            return Err(ProofError::InvalidProof);
        }

        Ok(folding_randomness)
    }

    /// Combine multiple constraints into a single claim using random linear combination.
    ///
    /// This method draws a challenge scalar from the Fiat-Shamir transcript and uses it
    /// to generate a sequence of powers, one for each constraint. These powers serve as
    /// coefficients in a random linear combination of the constraint sums.
    ///
    /// The resulting linear combination is added to `claimed_sum`, which becomes the new
    /// target value to verify in the sumcheck protocol.
    ///
    /// # Arguments
    /// - `verifier_state`: Fiat-Shamir transcript reader.
    /// - `claimed_sum`: Mutable reference to the running sum of combined constraints.
    /// - `constraints`: List of constraints to combine.
    ///
    /// # Returns
    /// A vector of randomness values used to weight each constraint.
    pub fn combine_constraints(
        &self,
        verifier_state: &mut VerifierState<PF<F>, EF, Challenger>,
        claimed_sum: &mut EF,
        constraints: &[Constraint<EF>],
    ) -> ProofResult<Vec<EF>> {
        let combination_randomness_gen: EF = verifier_state.sample();
        let combination_randomness: Vec<_> = combination_randomness_gen
            .powers()
            .take(constraints.len())
            .collect();
        *claimed_sum += constraints
            .iter()
            .zip(&combination_randomness)
            .map(|(c, &rand)| rand * c.sum)
            .sum::<EF>();

        Ok(combination_randomness)
    }

    /// Verify STIR in-domain queries and produce associated constraints.
    ///
    /// This method runs the STIR query phase on a given commitment.
    /// It selects random in-domain indices (STIR challenges)
    /// and verifies Merkle proofs for the claimed values at these indices.
    ///
    /// After verification, it evaluates the folded polynomial at these queried points.
    /// It then packages the results as a list of `Constraint` objects,
    /// ready to be combined into the next round’s sumcheck.
    ///
    /// # Arguments
    /// - `verifier_state`: The verifier’s Fiat-Shamir state.
    /// - `params`: Parameters for the current STIR round (domain size, folding factor, etc.).
    /// - `commitment`: The prover’s commitment to the folded polynomial.
    /// - `folding_randomness`: Random point for folding the evaluations.
    /// - `leafs_base_field`: Whether the leaf data is in the base field or extension field.
    ///
    /// # Returns
    /// A vector of `Constraint` objects, each linking a queried domain point
    /// to its evaluated, folded value under the prover’s commitment.
    ///
    /// # Errors
    /// Returns `ProofError::InvalidProof` if Merkle proof verification fails
    /// or the prover’s data does not match the commitment.
    pub fn verify_stir_challenges<const DIGEST_ELEMS: usize>(
        &self,
<<<<<<< HEAD
        verifier_state: &mut VerifierState<PF<F>, EF, Challenger>,
        params: &RoundConfig<EF>,
        commitment: &ParsedCommitment<F, EF, DIGEST_ELEMS>,
=======
        verifier_state: &mut VerifierState<F, EF, Challenger>,
        params: &RoundConfig<F>,
        commitment: &ParsedCommitment<EF, Hash<F, F, DIGEST_ELEMS>>,
>>>>>>> d862c864
        folding_randomness: &MultilinearPoint<EF>,
        round_index: usize,
    ) -> ProofResult<Vec<Constraint<EF>>>
    where
        H: CryptographicHasher<PF<F>, [PF<F>; DIGEST_ELEMS]>
            + CryptographicHasher<PF<F>, [PF<F>; DIGEST_ELEMS]>
            + Sync,
        C: PseudoCompressionFunction<[PF<F>; DIGEST_ELEMS], 2>
            + PseudoCompressionFunction<[PF<F>; DIGEST_ELEMS], 2>
            + Sync,
        [PF<F>; DIGEST_ELEMS]: Serialize + for<'de> Deserialize<'de>,
    {
        let leafs_base_field = round_index == 0;

<<<<<<< HEAD
        verifier_state.check_pow_grinding(params.pow_bits)?;

        let stir_challenges_indexes = get_challenge_stir_queries::<PF<F>, _>(
            params.domain_size.ilog2() as usize - params.folding_factor,
=======
        // CRITICAL: Verify the prover's proof-of-work before generating challenges.
        //
        // This is the verifier's counterpart to the prover's grinding step and is essential
        // for protocol soundness.
        //
        // The query locations (`stir_challenges_indexes`) we are about to generate are derived
        // from the transcript, which includes the prover's commitment for this round. To prevent
        // a malicious prover from repeatedly trying different commitments until they find one that
        // produces "easy" queries, the protocol forces the prover to perform an expensive
        // proof-of-work (grinding) after they commit.
        //
        // By verifying that proof-of-work *now*, we confirm that the prover "locked in" their
        // commitment at a significant computational cost. This gives us confidence that the
        // challenges we generate are unpredictable and unbiased by a cheating prover.
        verifier_state.check_pow_grinding(params.pow_bits)?;

        let stir_challenges_indexes = get_challenge_stir_queries(
            params.domain_size,
            params.folding_factor,
>>>>>>> d862c864
            params.num_queries,
            verifier_state,
        );

        // dbg!(&stir_challenges_indexes);
        // dbg!(verifier_state.challenger().state());

        let dimensions = vec![Dimensions {
            height: params.domain_size >> params.folding_factor,
            width: 1 << params.folding_factor,
        }];
        let answers = self.verify_merkle_proof(
            verifier_state,
            &commitment.root,
            &stir_challenges_indexes,
            &dimensions,
            leafs_base_field,
            round_index,
        )?;

        // Compute STIR Constraints
        let folds: Vec<_> = answers
            .into_iter()
            .map(|answers| EvaluationsList::new(answers).evaluate(folding_randomness))
            .collect();

        let stir_constraints = stir_challenges_indexes
            .iter()
            .map(|&index| params.folded_domain_gen.exp_u64(index as u64))
            .zip(&folds)
            .map(|(point, &value)| Constraint {
                weights: Weights::univariate(EF::from(point), params.num_variables),
                sum: value,
            })
            .collect();

        Ok(stir_constraints)
    }

    /// Verify a Merkle multi-opening proof for the provided indices.
    ///
    /// This method checks that the prover’s claimed leaf values at multiple positions
    /// match the committed Merkle root, using batch Merkle proofs.
    /// It supports both base field and extension field leaf types.
    ///
    /// For each queried index:
    /// - It reads the claimed leaf values and associated Merkle proof from the transcript.
    /// - It verifies the Merkle opening against the provided root and dimensions.
    /// - If verification passes, it collects and returns the decoded leaf values.
    ///
    /// # Arguments
    /// - `verifier_state`: The verifier’s Fiat-Shamir transcript state.
    /// - `root`: The Merkle root hash the prover’s claims are verified against.
    /// - `indices`: The list of queried leaf indices.
    /// - `dimensions`: The shape of the underlying matrix being committed (for MMCS verification).
    /// - `leafs_base_field`: Indicates whether leafs are in the base field (`F`) or extension field (`EF`).
    ///
    /// # Returns
    /// A vector of decoded leaf values, one `Vec<EF>` per queried index.
    ///
    /// # Errors
    /// Returns `ProofError::InvalidProof` if any Merkle proof fails verification.
    pub fn verify_merkle_proof<const DIGEST_ELEMS: usize>(
        &self,
        verifier_state: &mut VerifierState<PF<F>, EF, Challenger>,
        root: &Hash<PF<F>, PF<F>, DIGEST_ELEMS>,
        indices: &[usize],
        dimensions: &[Dimensions],
        leafs_base_field: bool,
        round_index: usize,
    ) -> ProofResult<Vec<Vec<EF>>>
    where
        H: CryptographicHasher<PF<F>, [PF<F>; DIGEST_ELEMS]>
            + CryptographicHasher<PF<F>, [PF<F>; DIGEST_ELEMS]>
            + Sync,
        C: PseudoCompressionFunction<[PF<F>; DIGEST_ELEMS], 2>
            + PseudoCompressionFunction<[PF<F>; DIGEST_ELEMS], 2>
            + Sync,
        [PF<F>; DIGEST_ELEMS]: Serialize + for<'de> Deserialize<'de>,
    {
        let mmcs = MerkleTreeMmcs::<PF<F>, PF<F>, H, C, DIGEST_ELEMS>::new(
            self.merkle_hash.clone(),
            self.merkle_compress.clone(),
        );
        let extension_mmcs_f = ExtensionMmcs::<PF<F>, F, _>::new(mmcs.clone());
        let extension_mmcs_ef = ExtensionMmcs::<PF<F>, EF, _>::new(mmcs.clone());

        // Branch depending on whether the committed leafs are base field or extension field.
        let res = if leafs_base_field {
            // Merkle leaves
            let mut answers = Vec::<Vec<F>>::new();
            let merkle_leaf_size = 1 << self.folding_factor.at_round(round_index);
            for _ in 0..indices.len() {
                answers.push(pack_scalars_to_extension::<PF<F>, F>(
                    &verifier_state.receive_hint_base_scalars(
                        merkle_leaf_size * <F as BasedVectorSpace<PF<F>>>::DIMENSION,
                    )?,
                ));
            }

            // Merkle proofs
            let mut merkle_proofs = Vec::new();
            for _ in 0..indices.len() {
                let mut merkle_path = vec![];
                for _ in 0..self.merkle_tree_height(round_index) {
                    let digest: [PF<F>; DIGEST_ELEMS] = verifier_state
                        .receive_hint_base_scalars(DIGEST_ELEMS)?
                        .try_into()
                        .unwrap();
                    merkle_path.push(digest);
                }
                merkle_proofs.push(merkle_path);
            }

            // For each queried index:
            for (i, &index) in indices.iter().enumerate() {
                // Verify the Merkle opening for the claimed leaf against the Merkle root.
                extension_mmcs_f
                    .verify_batch(
                        root,
                        dimensions,
                        index,
                        BatchOpeningRef {
                            opened_values: &[answers[i].clone()],
                            opening_proof: &merkle_proofs[i],
                        },
                    )
                    .map_err(|_| ProofError::InvalidProof)?;
            }

            // Convert the base field values to EF and collect them into a result vector.
            answers
                .into_iter()
                .map(|inner| inner.iter().map(|&f_el| f_el.into()).collect())
                .collect()
        } else {
            // Merkle leaves
            let mut answers = vec![];
            let merkle_leaf_size = 1 << self.folding_factor.at_round(round_index);
            for _ in 0..indices.len() {
                answers.push(verifier_state.receive_hint_extension_scalars(merkle_leaf_size)?);
            }

            // Merkle proofs
            let mut merkle_proofs = Vec::new();
            for _ in 0..indices.len() {
                let mut merkle_path = vec![];
                for _ in 0..self.merkle_tree_height(round_index) {
                    let digest: [PF<F>; DIGEST_ELEMS] = verifier_state
                        .receive_hint_base_scalars(DIGEST_ELEMS)?
                        .try_into()
                        .unwrap();
                    merkle_path.push(digest);
                }
                merkle_proofs.push(merkle_path);
            }

            // For each queried index:
            for (i, &index) in indices.iter().enumerate() {
                // Verify the Merkle opening against the extension MMCS.
                extension_mmcs_ef
                    .verify_batch(
                        root,
                        dimensions,
                        index,
                        BatchOpeningRef {
                            opened_values: &[answers[i].clone()],
                            opening_proof: &merkle_proofs[i],
                        },
                    )
                    .map_err(|_| ProofError::InvalidProof)?;
            }

            // Return the extension field answers as-is.
            answers
        };

        // Return the verified leaf values.
        Ok(res)
    }

    /// Evaluate a batch of constraint polynomials at a given multilinear point.
    ///
    /// This function computes the combined weighted value of constraints across all rounds.
    /// Each constraint is either directly evaluated at the input point (`MultilinearPoint`)
    /// or substituted with a deferred evaluation result, depending on the constraint type.
    ///
    /// The final result is the sum of each constraint's value, scaled by its corresponding
    /// challenge randomness (used in the linear combination step of the sumcheck protocol).
    ///
    /// # Arguments
    /// - `constraints`: A list of tuples, where each tuple corresponds to a round and contains:
    ///     - A vector of challenge randomness values (used to weight each constraint),
    ///     - A vector of `Constraint<EF>` objects for that round.
    /// - `deferred`: Precomputed evaluations used for deferred constraints.
    /// - `point`: The multilinear point at which to evaluate the constraint polynomials.
    ///
    /// # Returns
    /// The combined evaluation result of all weighted constraints across rounds at the given point.
    ///
    /// # Panics
    /// Panics if:
    /// - Any round's `randomness.len()` does not match `constraints.len()`,
    /// - A deferred constraint is encountered but `deferred` has been exhausted.
    fn eval_constraints_poly(
        &self,
        constraints: &[(Vec<EF>, Vec<Constraint<EF>>)],
        mut point: MultilinearPoint<EF>,
    ) -> EF {
        let mut num_variables = self.mv_parameters.num_variables;
        let mut value = EF::ZERO;

        for (round, (randomness, constraints)) in constraints.iter().enumerate() {
            assert_eq!(randomness.len(), constraints.len());
            if round > 0 {
                num_variables -= self.folding_factor.at_round(round - 1);
                point = MultilinearPoint(point[..num_variables].to_vec());
            }
            value += constraints
                .iter()
                .zip(randomness)
                .map(|(constraint, &randomness)| {
                    let value = constraint.weights.compute(&point);
                    value * randomness
                })
                .sum::<EF>();
        }
        value
    }
}

impl<EF, F, H, C, Challenger> Deref for Verifier<'_, EF, F, H, C, Challenger>
where
    F: Field,
    EF: ExtensionField<F>,
{
    type Target = WhirConfig<EF, F, H, C, Challenger>;

    fn deref(&self) -> &Self::Target {
        self.0
    }
}<|MERGE_RESOLUTION|>--- conflicted
+++ resolved
@@ -273,15 +273,9 @@
     /// or the prover’s data does not match the commitment.
     pub fn verify_stir_challenges<const DIGEST_ELEMS: usize>(
         &self,
-<<<<<<< HEAD
         verifier_state: &mut VerifierState<PF<F>, EF, Challenger>,
-        params: &RoundConfig<EF>,
+        params: &RoundConfig<F>,
         commitment: &ParsedCommitment<F, EF, DIGEST_ELEMS>,
-=======
-        verifier_state: &mut VerifierState<F, EF, Challenger>,
-        params: &RoundConfig<F>,
-        commitment: &ParsedCommitment<EF, Hash<F, F, DIGEST_ELEMS>>,
->>>>>>> d862c864
         folding_randomness: &MultilinearPoint<EF>,
         round_index: usize,
     ) -> ProofResult<Vec<Constraint<EF>>>
@@ -296,12 +290,6 @@
     {
         let leafs_base_field = round_index == 0;
 
-<<<<<<< HEAD
-        verifier_state.check_pow_grinding(params.pow_bits)?;
-
-        let stir_challenges_indexes = get_challenge_stir_queries::<PF<F>, _>(
-            params.domain_size.ilog2() as usize - params.folding_factor,
-=======
         // CRITICAL: Verify the prover's proof-of-work before generating challenges.
         //
         // This is the verifier's counterpart to the prover's grinding step and is essential
@@ -319,9 +307,7 @@
         verifier_state.check_pow_grinding(params.pow_bits)?;
 
         let stir_challenges_indexes = get_challenge_stir_queries(
-            params.domain_size,
-            params.folding_factor,
->>>>>>> d862c864
+            params.domain_size >> params.folding_factor,
             params.num_queries,
             verifier_state,
         );
