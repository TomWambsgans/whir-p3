use std::ops::Deref;

use p3_challenger::{FieldChallenger, GrindingChallenger};
use p3_commit::{ExtensionMmcs, Mmcs};
use p3_field::{ExtensionField, Field, TwoAdicField};
use p3_matrix::dense::RowMajorMatrix;
use p3_merkle_tree::MerkleTreeMmcs;
use p3_symmetric::CryptographicHasher;
use p3_symmetric::PseudoCompressionFunction;
use round::RoundState;
use serde::{Deserialize, Serialize};
use tracing::{info_span, instrument};

use super::{committer::Witness, parameters::WhirConfig, statement::Statement};
use crate::{
    PF, PFPacking,
    dft::EvalsDft,
    fiat_shamir::{errors::ProofResult, prover::ProverState},
<<<<<<< HEAD
    poly::{
        evals::{EvaluationStorage, EvaluationsList},
        multilinear::MultilinearPoint,
    },
    sumcheck::sumcheck_single::SumcheckSingle,
    utils::{flatten_scalars_to_base, parallel_repeat},
=======
    poly::{evals::EvaluationsList, multilinear::MultilinearPoint},
    utils::parallel_repeat,
>>>>>>> d862c864
    whir::{
        parameters::RoundConfig,
        utils::{get_challenge_stir_queries, sample_ood_points},
    },
};

pub mod round;

pub type Proof<W, const DIGEST_ELEMS: usize> = Vec<Vec<[W; DIGEST_ELEMS]>>;
pub type Leafs<F> = Vec<Vec<F>>;

#[derive(Debug)]
pub struct Prover<'a, EF, F, H, C, Challenger>(
    /// Reference to the protocol configuration shared across prover components.
    pub &'a WhirConfig<EF, F, H, C, Challenger>,
)
where
    F: Field,
    EF: ExtensionField<F>;

impl<EF, F, H, C, Challenger> Deref for Prover<'_, EF, F, H, C, Challenger>
where
    F: Field,
    EF: ExtensionField<F>,
{
    type Target = WhirConfig<EF, F, H, C, Challenger>;

    fn deref(&self) -> &Self::Target {
        self.0
    }
}

impl<EF, F, H, C, Challenger> Prover<'_, EF, F, H, C, Challenger>
where
    F: TwoAdicField,
    EF: ExtensionField<F> + TwoAdicField,
    F: ExtensionField<PF<F>>,
    EF: ExtensionField<PF<F>>,
    Challenger: FieldChallenger<PF<F>> + GrindingChallenger<Witness = PF<F>>,
{
    /// Validates that the total number of variables expected by the prover configuration
    /// matches the number implied by the folding schedule and the final rounds.
    ///
    /// This ensures that the recursive folding in the sumcheck protocol terminates
    /// precisely at the expected number of final variables.
    ///
    /// # Returns
    /// `true` if the parameter configuration is consistent, `false` otherwise.
    fn validate_parameters(&self) -> bool {
        self.mv_parameters.num_variables
            == self.folding_factor.total_number(self.n_rounds()) + self.final_sumcheck_rounds
    }

    /// Validates that the public statement is compatible with the configured number of variables.
    ///
    /// Ensures the following:
    /// - The number of variables in the statement matches the prover's expectations
    /// - If no initial statement is used, the statement must be empty
    ///
    /// # Parameters
    /// - `statement`: The public constraints that the prover will use
    ///
    /// # Returns
    /// `true` if the statement structure is valid for this protocol instance.
    fn validate_statement(&self, statement: &Statement<EF>) -> bool {
        statement.num_variables() == self.mv_parameters.num_variables
            && (self.initial_statement || statement.constraints.is_empty())
    }

    /// Validates that the witness satisfies the structural requirements of the WHIR prover.
    ///
    /// Checks the following conditions:
    /// - The number of OOD (out-of-domain) points equals the number of OOD answers
    /// - If no initial statement is used, the OOD data must be empty
    /// - The multilinear witness polynomial must match the expected number of variables
    ///
    /// # Parameters
    /// - `witness`: The private witness to be verified for structural consistency
    ///
    /// # Returns
    /// `true` if the witness structure matches expectations.
    ///
    /// # Panics
    /// - Panics if OOD lengths are inconsistent
    /// - Panics if OOD data is non-empty despite `initial_statement = false`
    fn validate_witness<const DIGEST_ELEMS: usize>(
        &self,
        witness: &Witness<EF, F, DIGEST_ELEMS>,
    ) -> bool {
        assert_eq!(witness.ood_points.len(), witness.ood_answers.len());
        if !self.initial_statement {
            assert!(witness.ood_points.is_empty());
        }
        witness.polynomial.num_variables() == self.mv_parameters.num_variables
    }

    /// Executes the full WHIR prover protocol to produce the proof.
    ///
    /// This function takes the public statement and private witness, performs the
    /// multi-round sumcheck-based polynomial folding protocol using DFTs, and returns
    /// a proof that the witness satisfies the statement.
    ///
    /// The proof includes:
    /// - Merkle authentication paths for each round's polynomial commitments
    /// - Final evaluations of the public linear statement constraints at a random point
    ///
    /// # Parameters
    /// - `dft`: A DFT backend used for evaluations
    /// - `prover_state`: Mutable prover state used across rounds (transcript, randomness, etc.)
    /// - `statement`: The public input, consisting of linear or nonlinear constraints
    /// - `witness`: The private witness satisfying the constraints, including committed values
    ///
    /// # Returns
    /// - The final random evaluation point used to evaluate deferred constraints
    /// - The list of evaluations of all deferred constraints at that point
    ///
    /// # Errors
    /// Returns an error if the witness or statement are invalid, or if a round fails.
    #[instrument(skip_all)]
    pub fn prove<const DIGEST_ELEMS: usize>(
        &self,
        dft: &EvalsDft<PF<F>>,
        prover_state: &mut ProverState<PF<F>, EF, Challenger>,
        statement: Statement<EF>,
        witness: Witness<EF, F, DIGEST_ELEMS>,
    ) -> ProofResult<MultilinearPoint<EF>>
    where
        H: CryptographicHasher<PF<F>, [PF<F>; DIGEST_ELEMS]>
            + CryptographicHasher<PFPacking<F>, [PFPacking<F>; DIGEST_ELEMS]>
            + Sync,
        C: PseudoCompressionFunction<[PF<F>; DIGEST_ELEMS], 2>
            + PseudoCompressionFunction<[PFPacking<F>; DIGEST_ELEMS], 2>
            + Sync,
        [PF<F>; DIGEST_ELEMS]: Serialize + for<'de> Deserialize<'de>,
        PF<F>: TwoAdicField,
    {
        // Validate parameters
        assert!(
            self.validate_parameters()
                && self.validate_statement(&statement)
                && self.validate_witness(&witness),
            "Invalid prover parameters, statement, or witness"
        );

        // Initialize the round state with inputs and initial polynomial data
        let mut round_state =
            RoundState::initialize_first_round_state(self, prover_state, statement, witness)?;

        // Run the WHIR protocol round-by-round
        for round in 0..=self.n_rounds() {
            self.round(round, dft, prover_state, &mut round_state)?;
        }

        // Reverse the vector of verifier challenges (used as evaluation point)
        //
        // These challenges were pushed in round order; we reverse them to use as a single
        // evaluation point for final statement consistency checks.
        round_state.randomness_vec.reverse();
        let constraint_eval = MultilinearPoint(round_state.randomness_vec);

        Ok(constraint_eval)
    }

    #[instrument(skip_all, fields(round_number = round_index, log_size = self.mv_parameters.num_variables - self.folding_factor.total_number(round_index)))]
    #[allow(clippy::too_many_lines)]
    fn round<const DIGEST_ELEMS: usize>(
        &self,
        round_index: usize,
        dft: &EvalsDft<PF<F>>,
        prover_state: &mut ProverState<PF<F>, EF, Challenger>,
        round_state: &mut RoundState<EF, F, DIGEST_ELEMS>,
    ) -> ProofResult<()>
    where
        H: CryptographicHasher<PF<F>, [PF<F>; DIGEST_ELEMS]>
            + CryptographicHasher<PFPacking<F>, [PFPacking<F>; DIGEST_ELEMS]>
            + Sync,
        C: PseudoCompressionFunction<[PF<F>; DIGEST_ELEMS], 2>
            + PseudoCompressionFunction<[PFPacking<F>; DIGEST_ELEMS], 2>
            + Sync,
        [PF<F>; DIGEST_ELEMS]: Serialize + for<'de> Deserialize<'de>,
        PF<F>: TwoAdicField,
    {
        let folded_evaluations = &round_state.sumcheck_prover.evals;
        let num_variables =
            self.mv_parameters.num_variables - self.folding_factor.total_number(round_index);
        assert_eq!(num_variables, folded_evaluations.num_variables());

        // Base case: final round reached
        if round_index == self.n_rounds() {
            return self.final_round(round_index, prover_state, round_state);
        }

        let round_params = &self.round_parameters[round_index];

        // Compute the folding factors for later use
        let folding_factor_next = self.folding_factor.at_round(round_index + 1);

        // Compute polynomial evaluations and build Merkle tree
        let domain_reduction = 1 << self.rs_reduction_factor(round_index);
        let new_domain_size = round_state.domain_size / domain_reduction;
        let inv_rate = new_domain_size / folded_evaluations.num_evals();
        let folded_matrix = info_span!("fold matrix").in_scope(|| {
            let evals_repeated = info_span!("repeating evals")
                .in_scope(|| parallel_repeat(folded_evaluations.evals(), inv_rate));
            // Do DFT on only interleaved polys to be folded.
            info_span!(
                "dft",
                height = evals_repeated.len() >> folding_factor_next,
                width = 1 << folding_factor_next
            )
            .in_scope(|| {
                dft.dft_algebra_batch_by_evals(RowMajorMatrix::new(
                    evals_repeated,
                    1 << folding_factor_next,
                ))
            })
        });

        let mmcs = MerkleTreeMmcs::<PFPacking<F>, PFPacking<F>, H, C, DIGEST_ELEMS>::new(
            self.merkle_hash.clone(),
            self.merkle_compress.clone(),
        );
        let extension_mmcs_f = ExtensionMmcs::<PF<F>, F, _>::new(mmcs.clone());
        let extension_mmcs_ef = ExtensionMmcs::<PF<F>, EF, _>::new(mmcs.clone());

        let (root, prover_data) =
            info_span!("commit matrix").in_scope(|| extension_mmcs_ef.commit_matrix(folded_matrix));

        prover_state.add_base_scalars(root.as_ref());

        // Handle OOD (Out-Of-Domain) samples
        let (ood_points, ood_answers) = sample_ood_points::<F, EF, _, _>(
            prover_state,
            round_params.ood_samples,
            num_variables,
            |point| info_span!("ood evaluation").in_scope(|| folded_evaluations.evaluate(point)),
        );

<<<<<<< HEAD
=======
        // CRITICAL: Perform proof-of-work grinding to finalize the transcript before querying.
        //
        // This is a crucial security step to prevent a malicious prover from influencing the
        // verifier's challenges.
        //
        // The verifier's query locations (the `stir_challenges`) are generated based on the
        // current transcript state, which includes the prover's polynomial commitment (the Merkle
        // root) for this round. Without grinding, a prover could repeatedly try different
        // commitments until they find one that results in "easy" queries, breaking soundness.
        //
        // By forcing the prover to perform this expensive proof-of-work *after* committing but
        // *before* receiving the queries, we make it computationally infeasible to "shop" for
        // favorable challenges. The grinding effectively "locks in" the prover's commitment.
>>>>>>> d862c864
        prover_state.pow_grinding(round_params.pow_bits);

        // STIR Queries
        let (ood_challenges, stir_challenges, stir_challenges_indexes) = self
            .compute_stir_queries(
                round_index,
                prover_state,
                round_state,
                num_variables,
                round_params,
                &ood_points,
            )?;

        // Collect Merkle proofs for stir queries
        let stir_evaluations = match &round_state.merkle_prover_data {
            None => {
                let mut answers = Vec::<Vec<F>>::with_capacity(stir_challenges_indexes.len());
                let mut merkle_proofs = Vec::with_capacity(stir_challenges_indexes.len());
                for challenge in &stir_challenges_indexes {
                    let commitment = extension_mmcs_f
                        .open_batch(*challenge, &round_state.commitment_merkle_prover_data);
                    answers.push(commitment.opened_values[0].clone());
                    merkle_proofs.push(commitment.opening_proof);
                }

                // merkle leaves
                for answer in &answers {
                    prover_state.hint_base_scalars(&flatten_scalars_to_base(answer));
                }

                // merkle authentication proof
                for merkle_proof in &merkle_proofs {
                    for digest in merkle_proof {
                        prover_state.hint_base_scalars(digest);
                    }
                }

                // Evaluate answers in the folding randomness.
                let mut stir_evaluations = Vec::with_capacity(answers.len());
                for answer in &answers {
                    stir_evaluations.push(
                        EvaluationsList::new(answer.clone())
                            .evaluate(&round_state.folding_randomness),
                    );
                }

                stir_evaluations
            }
            Some(data) => {
                let mut answers = Vec::with_capacity(stir_challenges_indexes.len());
                let mut merkle_proofs = Vec::with_capacity(stir_challenges_indexes.len());
                for challenge in &stir_challenges_indexes {
                    let commitment = extension_mmcs_ef.open_batch(*challenge, data);
                    answers.push(commitment.opened_values[0].clone());
                    merkle_proofs.push(commitment.opening_proof);
                }

                // merkle leaves
                for answer in &answers {
                    prover_state.hint_extension_scalars(answer);
                }

                // merkle authentication proof
                for merkle_proof in &merkle_proofs {
                    for digest in merkle_proof {
                        prover_state.hint_base_scalars(digest);
                    }
                }

                // Evaluate answers in the folding randomness.
                let mut stir_evaluations = Vec::with_capacity(answers.len());
                for answer in &answers {
                    stir_evaluations.push(
                        EvaluationsList::new(answer.clone())
                            .evaluate(&round_state.folding_randomness),
                    );
                }

                stir_evaluations
            }
        };

        // Randomness for combination
        let combination_randomness_gen: EF = prover_state.sample();
        let ood_combination_randomness: Vec<_> = combination_randomness_gen
            .powers()
            .collect_n(ood_challenges.len());
        round_state.sumcheck_prover.add_new_equality(
            &ood_challenges,
            &ood_answers,
            &ood_combination_randomness,
        );
        let stir_combination_randomness = combination_randomness_gen
            .powers()
            .skip(ood_challenges.len())
            .take(stir_challenges.len())
            .collect::<Vec<_>>();

        // TODO here we could gain performance by removing the embedding from F to EF
        round_state.sumcheck_prover.add_new_equality(
            &stir_challenges
                .iter()
                .map(MultilinearPoint::embed)
                .collect::<Vec<_>>(),
            &stir_evaluations,
            &stir_combination_randomness,
        );

        let folding_randomness = round_state.sumcheck_prover.compute_sumcheck_polynomials(
            prover_state,
            folding_factor_next,
            round_params.folding_pow_bits,
        );

        let start_idx = self.folding_factor.total_number(round_index);
        let dst_randomness =
            &mut round_state.randomness_vec[start_idx..][..folding_randomness.len()];

        for (dst, src) in dst_randomness
            .iter_mut()
            .zip(folding_randomness.iter().rev())
        {
            *dst = *src;
        }

        // Update round state
        round_state.domain_size = new_domain_size;
        round_state.next_domain_gen =
            F::two_adic_generator(new_domain_size.ilog2() as usize - folding_factor_next);
        round_state.folding_randomness = folding_randomness;
        round_state.merkle_prover_data = Some(prover_data);

        Ok(())
    }

    #[instrument(skip_all)]
    fn final_round<const DIGEST_ELEMS: usize>(
        &self,
        round_index: usize,
<<<<<<< HEAD
        prover_state: &mut ProverState<PF<F>, EF, Challenger>,
        round_state: &mut RoundState<EF, F, DIGEST_ELEMS>,
        folded_evaluations: &EvaluationsList<EF>,
=======
        prover_state: &mut ProverState<F, EF, Challenger>,
        round_state: &mut RoundState<EF, F, F, DenseMatrix<F>, DIGEST_ELEMS>,
>>>>>>> d862c864
    ) -> ProofResult<()>
    where
        H: CryptographicHasher<PF<F>, [PF<F>; DIGEST_ELEMS]>
            + CryptographicHasher<PFPacking<F>, [PFPacking<F>; DIGEST_ELEMS]>
            + Sync,
        C: PseudoCompressionFunction<[PF<F>; DIGEST_ELEMS], 2>
            + PseudoCompressionFunction<[PFPacking<F>; DIGEST_ELEMS], 2>
            + Sync,
        [PF<F>; DIGEST_ELEMS]: Serialize + for<'de> Deserialize<'de>,
    {
        // Directly send coefficients of the polynomial to the verifier.
        prover_state.add_extension_scalars(&round_state.sumcheck_prover.evals);

        // CRITICAL: Perform proof-of-work grinding to finalize the transcript before querying.
        //
        // This is a crucial security step to prevent a malicious prover from influencing the
        // verifier's challenges.
        //
        // The verifier's query locations (the `stir_challenges`) are generated based on the
        // current transcript state, which includes the prover's polynomial commitment (the Merkle
        // root) for this round. Without grinding, a prover could repeatedly try different
        // commitments until they find one that results in "easy" queries, breaking soundness.
        //
        // By forcing the prover to perform this expensive proof-of-work *after* committing but
        // *before* receiving the queries, we make it computationally infeasible to "shop" for
        // favorable challenges. The grinding effectively "locks in" the prover's commitment.
        prover_state.pow_grinding(self.final_pow_bits);

        let next_domain_log_size =
            round_state.domain.size().ilog2() as usize - self.folding_factor.at_round(round_index);
        prover_state.pow_grinding(self.final_pow_bits);

        // Final verifier queries and answers. The indices are over the folded domain.
<<<<<<< HEAD
        let final_challenge_indexes =
            get_challenge_stir_queries(next_domain_log_size, self.final_queries, prover_state);
=======
        let final_challenge_indexes = get_challenge_stir_queries(
            // The size of the original domain before folding
            round_state.domain_size,
            // The folding factor we used to fold the previous polynomial
            self.folding_factor.at_round(round_index),
            self.final_queries,
            prover_state,
        )?;
>>>>>>> d862c864

        // Every query requires opening these many in the previous Merkle tree
        let mmcs = MerkleTreeMmcs::<PFPacking<F>, PFPacking<F>, H, C, DIGEST_ELEMS>::new(
            self.merkle_hash.clone(),
            self.merkle_compress.clone(),
        );
        let extension_mmcs = ExtensionMmcs::new(mmcs.clone());

        match &round_state.merkle_prover_data {
            None => {
                let mut answers = Vec::<Vec<PF<F>>>::with_capacity(final_challenge_indexes.len());
                let mut merkle_proofs = Vec::with_capacity(final_challenge_indexes.len());

                for challenge in final_challenge_indexes {
                    let commitment =
                        mmcs.open_batch(challenge, &round_state.commitment_merkle_prover_data);
                    answers.push(commitment.opened_values[0].clone());
                    merkle_proofs.push(commitment.opening_proof);
                }

                // merkle leaves
                for answer in &answers {
                    prover_state.hint_base_scalars(answer);
                }

                // merkle authentication proof
                for merkle_proof in &merkle_proofs {
                    for digest in merkle_proof {
                        prover_state.hint_base_scalars(digest);
                    }
                }
            }

            Some(data) => {
                let mut answers = Vec::with_capacity(final_challenge_indexes.len());
                let mut merkle_proofs = Vec::with_capacity(final_challenge_indexes.len());
                for challenge in final_challenge_indexes {
                    let commitment = extension_mmcs.open_batch(challenge, data);
                    answers.push(commitment.opened_values[0].clone());
                    merkle_proofs.push(commitment.opening_proof);
                }

                // merkle leaves
                for answer in &answers {
                    prover_state.hint_extension_scalars(answer);
                }

                // merkle authentication proof
                for merkle_proof in &merkle_proofs {
                    for digest in merkle_proof {
                        prover_state.hint_base_scalars(digest);
                    }
                }
            }
        }

        // Run final sumcheck if required
        if self.final_sumcheck_rounds > 0 {
            let final_folding_randomness =
                round_state.sumcheck_prover.compute_sumcheck_polynomials(
                    prover_state,
                    self.final_sumcheck_rounds,
                    self.final_folding_pow_bits,
                );
            let start_idx = self.folding_factor.total_number(round_index);
            let rand_dst = &mut round_state.randomness_vec
                [start_idx..start_idx + final_folding_randomness.len()];

            for (dst, src) in rand_dst
                .iter_mut()
                .zip(final_folding_randomness.iter().rev())
            {
                *dst = *src;
            }
        }

        Ok(())
    }

    #[instrument(skip_all, level = "debug")]
    #[allow(clippy::type_complexity)]
    fn compute_stir_queries<const DIGEST_ELEMS: usize>(
        &self,
        round_index: usize,
        prover_state: &mut ProverState<PF<F>, EF, Challenger>,
        round_state: &RoundState<EF, F, DIGEST_ELEMS>,
        num_variables: usize,
<<<<<<< HEAD
        round_params: &RoundConfig<EF>,
        ood_points: Vec<EF>,
    ) -> ProofResult<(Vec<MultilinearPoint<EF>>, Vec<usize>)> {
        let next_domain_log_size =
            round_state.domain.size().ilog2() as usize - self.folding_factor.at_round(round_index);
        let stir_challenges_indexes = get_challenge_stir_queries::<PF<F>, _>(
            next_domain_log_size,
=======
        round_params: &RoundConfig<F>,
        ood_points: &[EF],
    ) -> ProofResult<(
        Vec<MultilinearPoint<EF>>,
        Vec<MultilinearPoint<F>>,
        Vec<usize>,
    )> {
        let stir_challenges_indexes = get_challenge_stir_queries(
            round_state.domain_size,
            self.folding_factor.at_round(round_index),
>>>>>>> d862c864
            round_params.num_queries,
            prover_state,
        );

        // Compute the generator of the folded domain, in the extension field
        let domain_scaled_gen = round_state.next_domain_gen;
        let ood_challenges = ood_points
            .iter()
            .map(|univariate| MultilinearPoint::expand_from_univariate(*univariate, num_variables))
            .collect();
        let stir_challenges = stir_challenges_indexes
            .iter()
            .map(|i| {
                MultilinearPoint::expand_from_univariate(
                    domain_scaled_gen.exp_u64(*i as u64),
                    num_variables,
                )
            })
            .collect();

        Ok((ood_challenges, stir_challenges, stir_challenges_indexes))
    }
}<|MERGE_RESOLUTION|>--- conflicted
+++ resolved
@@ -12,21 +12,13 @@
 use tracing::{info_span, instrument};
 
 use super::{committer::Witness, parameters::WhirConfig, statement::Statement};
+use crate::utils::flatten_scalars_to_base;
 use crate::{
     PF, PFPacking,
     dft::EvalsDft,
     fiat_shamir::{errors::ProofResult, prover::ProverState},
-<<<<<<< HEAD
-    poly::{
-        evals::{EvaluationStorage, EvaluationsList},
-        multilinear::MultilinearPoint,
-    },
-    sumcheck::sumcheck_single::SumcheckSingle,
-    utils::{flatten_scalars_to_base, parallel_repeat},
-=======
     poly::{evals::EvaluationsList, multilinear::MultilinearPoint},
     utils::parallel_repeat,
->>>>>>> d862c864
     whir::{
         parameters::RoundConfig,
         utils::{get_challenge_stir_queries, sample_ood_points},
@@ -265,8 +257,6 @@
             |point| info_span!("ood evaluation").in_scope(|| folded_evaluations.evaluate(point)),
         );
 
-<<<<<<< HEAD
-=======
         // CRITICAL: Perform proof-of-work grinding to finalize the transcript before querying.
         //
         // This is a crucial security step to prevent a malicious prover from influencing the
@@ -280,18 +270,17 @@
         // By forcing the prover to perform this expensive proof-of-work *after* committing but
         // *before* receiving the queries, we make it computationally infeasible to "shop" for
         // favorable challenges. The grinding effectively "locks in" the prover's commitment.
->>>>>>> d862c864
         prover_state.pow_grinding(round_params.pow_bits);
 
         // STIR Queries
         let (ood_challenges, stir_challenges, stir_challenges_indexes) = self
             .compute_stir_queries(
-                round_index,
                 prover_state,
                 round_state,
                 num_variables,
                 round_params,
                 &ood_points,
+                round_index
             )?;
 
         // Collect Merkle proofs for stir queries
@@ -420,14 +409,8 @@
     fn final_round<const DIGEST_ELEMS: usize>(
         &self,
         round_index: usize,
-<<<<<<< HEAD
         prover_state: &mut ProverState<PF<F>, EF, Challenger>,
-        round_state: &mut RoundState<EF, F, DIGEST_ELEMS>,
-        folded_evaluations: &EvaluationsList<EF>,
-=======
-        prover_state: &mut ProverState<F, EF, Challenger>,
-        round_state: &mut RoundState<EF, F, F, DenseMatrix<F>, DIGEST_ELEMS>,
->>>>>>> d862c864
+        round_state: &mut RoundState<EF, F,  DIGEST_ELEMS>,
     ) -> ProofResult<()>
     where
         H: CryptographicHasher<PF<F>, [PF<F>; DIGEST_ELEMS]>
@@ -456,24 +439,14 @@
         // favorable challenges. The grinding effectively "locks in" the prover's commitment.
         prover_state.pow_grinding(self.final_pow_bits);
 
-        let next_domain_log_size =
-            round_state.domain.size().ilog2() as usize - self.folding_factor.at_round(round_index);
-        prover_state.pow_grinding(self.final_pow_bits);
 
         // Final verifier queries and answers. The indices are over the folded domain.
-<<<<<<< HEAD
-        let final_challenge_indexes =
-            get_challenge_stir_queries(next_domain_log_size, self.final_queries, prover_state);
-=======
         let final_challenge_indexes = get_challenge_stir_queries(
             // The size of the original domain before folding
-            round_state.domain_size,
-            // The folding factor we used to fold the previous polynomial
-            self.folding_factor.at_round(round_index),
+            round_state.domain_size >> self.folding_factor.at_round(round_index),
             self.final_queries,
             prover_state,
-        )?;
->>>>>>> d862c864
+        );
 
         // Every query requires opening these many in the previous Merkle tree
         let mmcs = MerkleTreeMmcs::<PFPacking<F>, PFPacking<F>, H, C, DIGEST_ELEMS>::new(
@@ -557,30 +530,19 @@
     #[allow(clippy::type_complexity)]
     fn compute_stir_queries<const DIGEST_ELEMS: usize>(
         &self,
-        round_index: usize,
         prover_state: &mut ProverState<PF<F>, EF, Challenger>,
         round_state: &RoundState<EF, F, DIGEST_ELEMS>,
         num_variables: usize,
-<<<<<<< HEAD
-        round_params: &RoundConfig<EF>,
-        ood_points: Vec<EF>,
-    ) -> ProofResult<(Vec<MultilinearPoint<EF>>, Vec<usize>)> {
-        let next_domain_log_size =
-            round_state.domain.size().ilog2() as usize - self.folding_factor.at_round(round_index);
-        let stir_challenges_indexes = get_challenge_stir_queries::<PF<F>, _>(
-            next_domain_log_size,
-=======
         round_params: &RoundConfig<F>,
         ood_points: &[EF],
+        round_index: usize,
     ) -> ProofResult<(
         Vec<MultilinearPoint<EF>>,
         Vec<MultilinearPoint<F>>,
         Vec<usize>,
     )> {
         let stir_challenges_indexes = get_challenge_stir_queries(
-            round_state.domain_size,
-            self.folding_factor.at_round(round_index),
->>>>>>> d862c864
+            round_state.domain_size >> self.folding_factor.at_round(round_index),
             round_params.num_queries,
             prover_state,
         );
