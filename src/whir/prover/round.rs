use p3_challenger::{FieldChallenger, GrindingChallenger};
use p3_field::{ExtensionField, TwoAdicField};
use tracing::{info_span, instrument};

use super::Prover;
use crate::{
<<<<<<< HEAD
    PF,
    domain::Domain,
=======
>>>>>>> d862c864
    fiat_shamir::{errors::ProofResult, prover::ProverState},
    poly::multilinear::MultilinearPoint,
    sumcheck::{K_SKIP_SUMCHECK, sumcheck_single::SumcheckSingle},
    whir::{
        committer::{RoundMerkleTree, Witness},
        statement::{Statement, weights::Weights},
    },
};

/// Holds all per-round prover state required during the execution of the WHIR protocol.
///
/// Each round involves:
/// - A domain extension and folding step,
/// - Merkle commitments and openings,
/// - A sumcheck polynomial generation and folding randomness sampling,
/// - Bookkeeping of constraints and evaluation points.
///
/// The `RoundState` evolves with each round and captures all intermediate data required
/// to continue proving or to verify challenges from the verifier.
#[derive(Debug)]
pub(crate) struct RoundState<EF, F, const DIGEST_ELEMS: usize>
where
    F: TwoAdicField,
    EF: ExtensionField<F> + TwoAdicField,
{
    pub(crate) domain_size: usize,

    pub(crate) next_domain_gen: F,

    /// The sumcheck prover responsible for managing constraint accumulation and sumcheck rounds.
    /// Initialized in the first round (if applicable), and reused/updated in each subsequent round.
    pub(crate) sumcheck_prover: SumcheckSingle<F, EF>,

    /// The sampled folding randomness for this round, used to collapse a subset of variables.
    /// Length equals the folding factor at this round.
    pub(crate) folding_randomness: MultilinearPoint<EF>,

    /// Merkle commitment prover data for the **base field** polynomial from the first round.
    /// This is used to open values at queried locations.
    pub(crate) commitment_merkle_prover_data: RoundMerkleTree<PF<F>, F, DIGEST_ELEMS>,

    /// Merkle commitment prover data for the **extension field** polynomials (folded rounds).
    /// Present only after the first round.
    pub(crate) merkle_prover_data: Option<RoundMerkleTree<PF<F>, EF, DIGEST_ELEMS>>,

    /// Flat vector of challenge values used across all rounds.
    /// Populated progressively as folding randomness is sampled.
    /// The `i`-th index corresponds to variable `X_{n - 1 - i}`.
    pub(crate) randomness_vec: Vec<EF>,

    /// The accumulated set of linear equality constraints for this round.
    /// Used in computing the weighted sum for the sumcheck polynomial.
    pub(crate) statement: Statement<EF>,
}

#[allow(clippy::mismatching_type_param_order)]
impl<EF, F, const DIGEST_ELEMS: usize> RoundState<EF, F, DIGEST_ELEMS>
where
    F: TwoAdicField,
    EF: ExtensionField<F> + TwoAdicField,
    F: ExtensionField<PF<F>>,
    EF: ExtensionField<PF<F>>,
{
    /// Initializes the prover’s state for the first round of the WHIR protocol.
    ///
    /// This function prepares all round-local state needed to begin the interactive proof:
    /// - If the WHIR protocol has an initial statement, it runs the first sumcheck round and
    ///   samples folding randomness using Fiat-Shamir.
    /// - Otherwise, it directly absorbs verifier-supplied randomness for folding.
    /// - It incorporates any out-of-domain (OOD) constraints derived from the witness,
    ///   and prepares the polynomial coefficients accordingly.
    ///
    /// Returns a fully-formed `RoundState` containing:
    /// - The active domain,
    /// - The initial polynomial (as coefficients),
    /// - The first sumcheck prover (if applicable),
    /// - The sampled folding randomness,
    /// - Constraint tracking data,
    /// - Merkle tree commitment data.
    ///
    /// This function should be called once at the beginning of the proof, before entering the
    /// main WHIR folding loop.
    #[instrument(skip_all)]
    pub(crate) fn initialize_first_round_state<MyChallenger, C, Challenger>(
        prover: &Prover<'_, EF, F, MyChallenger, C, Challenger>,
        prover_state: &mut ProverState<PF<F>, EF, Challenger>,
        mut statement: Statement<EF>,
        witness: Witness<EF, F, DIGEST_ELEMS>,
    ) -> ProofResult<Self>
    where
        Challenger: FieldChallenger<PF<F>> + GrindingChallenger<Witness = PF<F>>,
    {
        // Convert witness ood_points into constraints
        let new_constraints = witness
            .ood_points
            .into_iter()
            .zip(witness.ood_answers)
            .map(|(point, evaluation)| {
                let weights = Weights::evaluation(MultilinearPoint::expand_from_univariate(
                    point,
                    prover.mv_parameters.num_variables,
                ));
                (weights, evaluation)
            })
            .collect();

        statement.add_constraints_in_front(new_constraints);

        let (sumcheck_prover, folding_randomness) = if prover.initial_statement {
            // If there is initial statement, then we run the sum-check for
            // this initial statement.
            let combination_randomness_gen: EF = prover_state.sample();

            // Create the sumcheck prover
            let (sumcheck, folding_randomness) = if prover.univariate_skip {
                SumcheckSingle::with_skip(
                    &witness.polynomial,
                    &statement,
                    combination_randomness_gen,
                    prover_state,
                    prover.folding_factor.at_round(0),
                    prover.starting_folding_pow_bits,
                    K_SKIP_SUMCHECK,
                )
            } else {
                SumcheckSingle::from_base_evals(
                    &witness.polynomial,
                    &statement,
                    combination_randomness_gen,
                    prover_state,
                    prover.folding_factor.at_round(0),
                    prover.starting_folding_pow_bits,
                )
            };

            (sumcheck, folding_randomness)
        } else {
            // If there is no initial statement, there is no need to run the
            // initial rounds of the sum-check, and the verifier directly sends
            // the initial folding randomnesses.

            let folding_randomness = MultilinearPoint(
                (0..prover.folding_factor.at_round(0))
                    .map(|_| prover_state.sample())
                    .collect::<Vec<_>>(),
            );

            let poly = witness.polynomial.fold(&folding_randomness);
            let num_variables = poly.num_variables();

            // Create the sumcheck prover w/o running any rounds.
            let sumcheck =
                SumcheckSingle::from_extension_evals(poly, &Statement::new(num_variables), EF::ONE);

            prover_state.pow_grinding(prover.starting_folding_pow_bits);

            (sumcheck, folding_randomness)
        };

        let randomness_vec = info_span!("copy_across_random_vec").in_scope(|| {
            let mut randomness_vec = Vec::with_capacity(prover.mv_parameters.num_variables);
            randomness_vec.extend(folding_randomness.iter().rev().copied());
            randomness_vec.resize(prover.mv_parameters.num_variables, EF::ZERO);
            randomness_vec
        });

        Ok(Self {
            domain_size: prover.starting_domain_size(),
            next_domain_gen: F::two_adic_generator(
                prover.starting_domain_size().ilog2() as usize - prover.folding_factor.at_round(0),
            ),
            sumcheck_prover,
            folding_randomness,
            merkle_prover_data: None,
            commitment_merkle_prover_data: witness.prover_data,
            randomness_vec,
            statement,
        })
    }
<<<<<<< HEAD
=======
}

#[cfg(test)]
mod tests {
    use p3_baby_bear::{BabyBear, Poseidon2BabyBear};
    use p3_challenger::DuplexChallenger;
    use p3_field::{PrimeCharacteristicRing, extension::BinomialExtensionField};
    use p3_symmetric::{PaddingFreeSponge, TruncatedPermutation};
    use rand::{SeedableRng, rngs::SmallRng};

    use super::*;
    use crate::{
        dft::EvalsDft,
        fiat_shamir::domain_separator::DomainSeparator,
        parameters::{
            FoldingFactor, MultivariateParameters, ProtocolParameters, errors::SecurityAssumption,
        },
        poly::{coeffs::CoefficientList, evals::EvaluationsList},
        whir::{WhirConfig, committer::writer::CommitmentWriter},
    };

    type F = BabyBear;
    type EF4 = BinomialExtensionField<F, 4>;
    type Perm = Poseidon2BabyBear<16>;

    type MyHash = PaddingFreeSponge<Perm, 16, 8, 8>;
    type MyCompress = TruncatedPermutation<Perm, 2, 8, 16>;
    type MyChallenger = DuplexChallenger<F, Perm, 16, 8>;

    const DIGEST_ELEMS: usize = 8;

    /// Create a WHIR protocol configuration for test scenarios.
    ///
    /// This utility function builds a `WhirConfig` using the provided parameters:
    /// - `num_variables`: Number of variables in the multilinear polynomial.
    /// - `initial_statement`: Whether to start with an initial sumcheck statement.
    /// - `folding_factor`: Number of variables to fold per round.
    /// - `pow_bits`: Difficulty of the proof-of-work challenge used in Fiat-Shamir.
    ///
    /// The returned config can be used to initialize a prover and set up domain commitments
    /// for round state construction in WHIR tests.
    fn make_test_config(
        num_variables: usize,
        initial_statement: bool,
        folding_factor: usize,
        pow_bits: usize,
    ) -> WhirConfig<EF4, F, MyHash, MyCompress, MyChallenger> {
        // Construct the multivariate parameter set with `num_variables` variables,
        // determining the size of the evaluation domain.
        let mv_params = MultivariateParameters::<EF4>::new(num_variables);

        let mut rng = SmallRng::seed_from_u64(1);
        let perm = Perm::new_from_rng_128(&mut rng);

        let merkle_hash = MyHash::new(perm.clone());
        let merkle_compress = MyCompress::new(perm);

        // Define the core protocol parameters for WHIR, customizing behavior based
        // on whether to start with an initial sumcheck and how to fold the polynomial.
        let protocol_params = ProtocolParameters {
            initial_statement,
            security_level: 80,
            pow_bits,
            rs_domain_initial_reduction_factor: 1,
            folding_factor: FoldingFactor::Constant(folding_factor),
            merkle_hash,
            merkle_compress,
            soundness_type: SecurityAssumption::CapacityBound,
            starting_log_inv_rate: 1,
            univariate_skip: false,
        };

        // Combine the multivariate and protocol parameters into a full WHIR config
        WhirConfig::new(mv_params, protocol_params)
    }

    /// Prepare the Fiat-Shamir domain, prover state, and Merkle commitment for a test polynomial.
    ///
    /// This helper sets up the necessary transcript (`DomainSeparator`) and
    /// commits to a polynomial using a `CommitmentWriter`. It returns:
    /// - the initialized domain separator,
    /// - the `ProverState` transcript context for Fiat-Shamir interaction,
    /// - and a `Witness` object containing the committed polynomial and Merkle data.
    ///
    /// This is used as a boilerplate step before running the first WHIR round.
    #[allow(clippy::type_complexity)]
    fn setup_domain_and_commitment(
        params: &WhirConfig<EF4, F, MyHash, MyCompress, MyChallenger>,
        poly: EvaluationsList<F>,
    ) -> (
        DomainSeparator<EF4, F>,
        ProverState<F, EF4, MyChallenger>,
        Witness<EF4, F, DenseMatrix<F>, DIGEST_ELEMS>,
    ) {
        // Create a new Fiat-Shamir domain separator.
        let mut domsep = DomainSeparator::new(vec![]);

        // Observe the public statement into the transcript for binding.
        domsep.commit_statement::<_, _, _, 8>(params);

        // Reserve transcript space for WHIR proof messages.
        domsep.add_whir_proof::<_, _, _, 8>(params);

        let mut rng = SmallRng::seed_from_u64(1);
        let challenger = MyChallenger::new(Perm::new_from_rng_128(&mut rng));

        // Convert the domain separator into a mutable prover-side transcript.
        let mut prover_state = domsep.to_prover_state::<_>(challenger);

        // Create a committer using the protocol configuration (Merkle parameters, hashers, etc.).
        let committer = CommitmentWriter::new(params);

        // Perform DFT-based commitment to the polynomial, producing a witness
        // which includes the Merkle tree and polynomial values.
        let witness = committer
            .commit(&EvalsDft::<F>::default(), &mut prover_state, poly)
            .unwrap();

        // Return all initialized components needed for round state setup.
        (domsep, prover_state, witness)
    }

    #[test]
    fn test_no_initial_statement_no_sumcheck() {
        // Number of variables in the multilinear polynomial
        let num_variables = 2;

        // Create a WHIR protocol config with:
        // - no initial sumcheck,
        // - folding factor 2,
        // - no PoW grinding.
        let config = make_test_config(num_variables, false, 2, 0);

        // Define a polynomial
        let poly = EvaluationsList::new(vec![F::from_u64(3); 1 << num_variables]);

        // Initialize:
        // - domain separator for Fiat-Shamir transcript,
        // - prover state,
        // - witness containing Merkle tree for `poly`.
        let (_, mut prover_state, witness) = setup_domain_and_commitment(&config, poly);

        // Create an empty public statement (no constraints)
        let statement = Statement::<EF4>::new(num_variables);

        // Initialize the round state using the setup configuration and witness
        let state = RoundState::initialize_first_round_state(
            &Prover(&config),
            &mut prover_state,
            statement,
            witness,
        )
        .unwrap();

        // Folding factor was 2, so we expect 2 sampled folding randomness values
        assert_eq!(state.folding_randomness.0.len(), 2);

        // Full randomness vector should be padded up to `num_variables`
        assert_eq!(state.randomness_vec.len(), num_variables);

        // Since this is the first round, no Merkle data for folded rounds should exist
        assert!(state.merkle_prover_data.is_none());
    }

    #[test]
    fn test_initial_statement_with_folding_factor_3() {
        // Set the number of variables in the multilinear polynomial
        let num_variables = 3;

        // Create a WHIR configuration with:
        // - initial statement enabled (sumcheck will run),
        // - folding factor = 3 (fold all variables in the first round),
        // - PoW disabled.
        let config = make_test_config(num_variables, true, 3, 0);

        // Define the multilinear polynomial:
        // f(X0, X1, X2) = 1 + 2*X2 + 3*X1 + 4*X1*X2
        //              + 5*X0 + 6*X0*X2 + 7*X0*X1 + 8*X0*X1*X2
        let c1 = F::from_u64(1);
        let c2 = F::from_u64(2);
        let c3 = F::from_u64(3);
        let c4 = F::from_u64(4);
        let c5 = F::from_u64(5);
        let c6 = F::from_u64(6);
        let c7 = F::from_u64(7);
        let c8 = F::from_u64(8);

        let poly = CoefficientList::new(vec![c1, c2, c3, c4, c5, c6, c7, c8]).to_evaluations();

        // Manual redefinition of the same polynomial as a function for evaluation
        let f = |x0: EF4, x1: EF4, x2: EF4| {
            x2 * c2
                + x1 * c3
                + x1 * x2 * c4
                + x0 * c5
                + x0 * x2 * c6
                + x0 * x1 * c7
                + x0 * x1 * x2 * c8
                + c1
        };

        // Add a single equality constraint to the statement: f(1,1,1) = expected value
        let mut statement = Statement::<EF4>::new(num_variables);
        statement.add_constraint(
            Weights::evaluation(MultilinearPoint(vec![EF4::ONE, EF4::ONE, EF4::ONE])),
            f(EF4::ONE, EF4::ONE, EF4::ONE),
        );

        // Set up the domain separator, prover state, and witness for this configuration
        let (_, mut prover_state, witness) = setup_domain_and_commitment(&config, poly);

        // Run the first round state initialization (this will trigger sumcheck)
        let state = RoundState::initialize_first_round_state(
            &Prover(&config),
            &mut prover_state,
            statement,
            witness,
        )
        .unwrap();

        // Extract the constructed sumcheck prover and folding randomness
        let sumcheck = &state.sumcheck_prover;
        let sumcheck_randomness = state.folding_randomness.clone();

        // With a folding factor of 3, all variables are collapsed in 1 round, so we expect only 1 evaluation left
        assert_eq!(sumcheck.evals.len(), 1);

        // The value of f at the folding point should match the evaluation
        let eval_at_point = sumcheck.evals[0];
        let expected = f(
            sumcheck_randomness[0],
            sumcheck_randomness[1],
            sumcheck_randomness[2],
        );
        assert_eq!(eval_at_point, expected);

        // Check that dot product of evaluations and weights matches the final sum
        let dot_product: EF4 = sumcheck
            .evals
            .iter()
            .zip(sumcheck.weights.evals())
            .map(|(f, w)| *f * *w)
            .sum();
        assert_eq!(dot_product, sumcheck.sum);

        // Verify that the `randomness_vec` (which is in reverse variable order) matches the expected layout
        assert_eq!(
            state.randomness_vec,
            vec![
                sumcheck_randomness[2],
                sumcheck_randomness[1],
                sumcheck_randomness[0]
            ]
        );

        // The `folding_randomness` should store values in forward order (X0, X1, X2)
        assert_eq!(
            state.folding_randomness.0,
            vec![
                sumcheck_randomness[0],
                sumcheck_randomness[1],
                sumcheck_randomness[2]
            ]
        );

        // No folded Merkle tree data should exist at this point
        assert!(state.merkle_prover_data.is_none());
    }

    #[test]
    fn test_zero_poly_multiple_constraints() {
        // Use a polynomial with 3 variables
        let num_variables = 3;

        // Build a WHIR config with an initial statement, folding factor 1, and no PoW
        let config = make_test_config(num_variables, true, 1, 0);

        // Define a zero polynomial: f(X) = 0 for all X
        let poly = EvaluationsList::new(vec![F::ZERO; 1 << num_variables]);

        // Generate domain separator, prover state, and Merkle commitment witness for the poly
        let (_, mut prover_state, witness) = setup_domain_and_commitment(&config, poly);

        // Create a new statement with multiple constraints
        let mut statement = Statement::<EF4>::new(num_variables);

        // Add one equality constraint per Boolean input: f(x) = 0 for all x ∈ {0,1}³
        for i in 0..1 << num_variables {
            let point = (0..num_variables)
                .map(|b| EF4::from_u64(((i >> b) & 1) as u64))
                .collect();
            statement.add_constraint(Weights::evaluation(MultilinearPoint(point)), EF4::ZERO);
        }

        // Initialize the first round of the WHIR protocol with the zero polynomial and constraints
        let state = RoundState::initialize_first_round_state(
            &Prover(&config),
            &mut prover_state,
            statement,
            witness,
        )
        .unwrap();

        // Extract the sumcheck prover and folding randomness
        let sumcheck = &state.sumcheck_prover;
        let sumcheck_randomness = state.folding_randomness.clone();

        for (f, w) in sumcheck.evals.iter().zip(sumcheck.weights.evals()) {
            // Each evaluation should be 0
            assert_eq!(*f, EF4::ZERO);
            // Their contribution to the weighted sum should also be 0
            assert_eq!(*f * *w, EF4::ZERO);
        }
        // Final claimed sum is 0
        assert_eq!(sumcheck.sum, EF4::ZERO);

        // Folding randomness should have length equal to the folding factor (1)
        assert_eq!(sumcheck_randomness.len(), 1);

        // The `randomness_vec` is populated in reverse variable order, padded with 0s
        assert_eq!(
            state.randomness_vec,
            vec![sumcheck_randomness[0], EF4::ZERO, EF4::ZERO]
        );

        // Confirm that folding randomness matches exactly
        assert_eq!(
            state.folding_randomness,
            MultilinearPoint(vec![sumcheck_randomness[0]])
        );

        // No Merkle commitment data for folded rounds yet
        assert!(state.merkle_prover_data.is_none());
    }

    #[test]
    fn test_initialize_round_state_with_initial_statement() {
        // Use a polynomial in 3 variables
        let num_variables = 3;

        // Set PoW grinding difficulty (used in Fiat-Shamir)
        let pow_bits = 4;

        // Build a WHIR configuration with:
        // - initial statement enabled,
        // - folding factor of 1 (fold one variable in the first round),
        // - PoW bits enabled.
        let config = make_test_config(num_variables, true, 1, pow_bits);

        // Define a multilinear polynomial:
        // f(X0, X1, X2) = 1 + 2*X2 + 3*X1 + 4*X1*X2 + 5*X0 + 6*X0*X2 + 7*X0*X1 + 8*X0*X1*X2
        let c1 = F::from_u64(1);
        let c2 = F::from_u64(2);
        let c3 = F::from_u64(3);
        let c4 = F::from_u64(4);
        let c5 = F::from_u64(5);
        let c6 = F::from_u64(6);
        let c7 = F::from_u64(7);
        let c8 = F::from_u64(8);
        let poly = CoefficientList::new(vec![c1, c2, c3, c4, c5, c6, c7, c8]).to_evaluations();

        // Equivalent function for evaluating the polynomial manually
        let f = |x0: EF4, x1: EF4, x2: EF4| {
            x2 * c2
                + x1 * c3
                + x1 * x2 * c4
                + x0 * c5
                + x0 * x2 * c6
                + x0 * x1 * c7
                + x0 * x1 * x2 * c8
                + c1
        };

        // Construct a statement with one evaluation constraint at the point (1, 0, 1)
        let mut statement = Statement::<EF4>::new(num_variables);
        statement.add_constraint(
            Weights::evaluation(MultilinearPoint(vec![EF4::ONE, EF4::ZERO, EF4::ONE])),
            f(EF4::ONE, EF4::ZERO, EF4::ONE),
        );

        // Set up Fiat-Shamir domain and produce commitment + witness
        let (_, mut prover_state, witness) = setup_domain_and_commitment(&config, poly);

        // Run the first round initialization
        let state = RoundState::initialize_first_round_state(
            &Prover(&config),
            &mut prover_state,
            statement,
            witness,
        )
        .expect("RoundState initialization failed");

        // Unwrap the sumcheck prover and get the sampled folding randomness
        let sumcheck = &state.sumcheck_prover;
        let sumcheck_randomness = &state.folding_randomness;

        // Evaluate f at (32636, 9876, r0) and match it with the sumcheck's recovered evaluation
        let evals_f = &sumcheck.evals;
        assert_eq!(
            evals_f.evaluate(&MultilinearPoint(vec![
                EF4::from_u64(32636),
                EF4::from_u64(9876)
            ])),
            f(
                EF4::from_u64(32636),
                EF4::from_u64(9876),
                sumcheck_randomness[0]
            )
        );

        // Manually verify that ⟨f, w⟩ = claimed sum
        let dot_product = evals_f.evals()[0] * sumcheck.weights.evals()[0]
            + evals_f.evals()[1] * sumcheck.weights.evals()[1]
            + evals_f.evals()[2] * sumcheck.weights.evals()[2]
            + evals_f.evals()[3] * sumcheck.weights.evals()[3];
        assert_eq!(dot_product, sumcheck.sum);

        // No Merkle tree data has been created for folded rounds yet
        assert!(state.merkle_prover_data.is_none());

        // The randomness_vec must contain the sampled folding randomness, reversed and zero-padded
        assert_eq!(
            state.randomness_vec,
            vec![sumcheck_randomness[0], EF4::ZERO, EF4::ZERO]
        );

        // The folding randomness must match what was sampled by the sumcheck
        assert_eq!(
            state.folding_randomness,
            MultilinearPoint(vec![sumcheck_randomness[0]])
        );
    }
>>>>>>> d862c864
}<|MERGE_RESOLUTION|>--- conflicted
+++ resolved
@@ -4,18 +4,13 @@
 
 use super::Prover;
 use crate::{
-<<<<<<< HEAD
-    PF,
-    domain::Domain,
-=======
->>>>>>> d862c864
     fiat_shamir::{errors::ProofResult, prover::ProverState},
     poly::multilinear::MultilinearPoint,
-    sumcheck::{K_SKIP_SUMCHECK, sumcheck_single::SumcheckSingle},
+    sumcheck::{sumcheck_single::SumcheckSingle, K_SKIP_SUMCHECK},
     whir::{
         committer::{RoundMerkleTree, Witness},
-        statement::{Statement, weights::Weights},
-    },
+        statement::{weights::Weights, Statement},
+    }, PF,
 };
 
 /// Holds all per-round prover state required during the execution of the WHIR protocol.
@@ -188,439 +183,4 @@
             statement,
         })
     }
-<<<<<<< HEAD
-=======
-}
-
-#[cfg(test)]
-mod tests {
-    use p3_baby_bear::{BabyBear, Poseidon2BabyBear};
-    use p3_challenger::DuplexChallenger;
-    use p3_field::{PrimeCharacteristicRing, extension::BinomialExtensionField};
-    use p3_symmetric::{PaddingFreeSponge, TruncatedPermutation};
-    use rand::{SeedableRng, rngs::SmallRng};
-
-    use super::*;
-    use crate::{
-        dft::EvalsDft,
-        fiat_shamir::domain_separator::DomainSeparator,
-        parameters::{
-            FoldingFactor, MultivariateParameters, ProtocolParameters, errors::SecurityAssumption,
-        },
-        poly::{coeffs::CoefficientList, evals::EvaluationsList},
-        whir::{WhirConfig, committer::writer::CommitmentWriter},
-    };
-
-    type F = BabyBear;
-    type EF4 = BinomialExtensionField<F, 4>;
-    type Perm = Poseidon2BabyBear<16>;
-
-    type MyHash = PaddingFreeSponge<Perm, 16, 8, 8>;
-    type MyCompress = TruncatedPermutation<Perm, 2, 8, 16>;
-    type MyChallenger = DuplexChallenger<F, Perm, 16, 8>;
-
-    const DIGEST_ELEMS: usize = 8;
-
-    /// Create a WHIR protocol configuration for test scenarios.
-    ///
-    /// This utility function builds a `WhirConfig` using the provided parameters:
-    /// - `num_variables`: Number of variables in the multilinear polynomial.
-    /// - `initial_statement`: Whether to start with an initial sumcheck statement.
-    /// - `folding_factor`: Number of variables to fold per round.
-    /// - `pow_bits`: Difficulty of the proof-of-work challenge used in Fiat-Shamir.
-    ///
-    /// The returned config can be used to initialize a prover and set up domain commitments
-    /// for round state construction in WHIR tests.
-    fn make_test_config(
-        num_variables: usize,
-        initial_statement: bool,
-        folding_factor: usize,
-        pow_bits: usize,
-    ) -> WhirConfig<EF4, F, MyHash, MyCompress, MyChallenger> {
-        // Construct the multivariate parameter set with `num_variables` variables,
-        // determining the size of the evaluation domain.
-        let mv_params = MultivariateParameters::<EF4>::new(num_variables);
-
-        let mut rng = SmallRng::seed_from_u64(1);
-        let perm = Perm::new_from_rng_128(&mut rng);
-
-        let merkle_hash = MyHash::new(perm.clone());
-        let merkle_compress = MyCompress::new(perm);
-
-        // Define the core protocol parameters for WHIR, customizing behavior based
-        // on whether to start with an initial sumcheck and how to fold the polynomial.
-        let protocol_params = ProtocolParameters {
-            initial_statement,
-            security_level: 80,
-            pow_bits,
-            rs_domain_initial_reduction_factor: 1,
-            folding_factor: FoldingFactor::Constant(folding_factor),
-            merkle_hash,
-            merkle_compress,
-            soundness_type: SecurityAssumption::CapacityBound,
-            starting_log_inv_rate: 1,
-            univariate_skip: false,
-        };
-
-        // Combine the multivariate and protocol parameters into a full WHIR config
-        WhirConfig::new(mv_params, protocol_params)
-    }
-
-    /// Prepare the Fiat-Shamir domain, prover state, and Merkle commitment for a test polynomial.
-    ///
-    /// This helper sets up the necessary transcript (`DomainSeparator`) and
-    /// commits to a polynomial using a `CommitmentWriter`. It returns:
-    /// - the initialized domain separator,
-    /// - the `ProverState` transcript context for Fiat-Shamir interaction,
-    /// - and a `Witness` object containing the committed polynomial and Merkle data.
-    ///
-    /// This is used as a boilerplate step before running the first WHIR round.
-    #[allow(clippy::type_complexity)]
-    fn setup_domain_and_commitment(
-        params: &WhirConfig<EF4, F, MyHash, MyCompress, MyChallenger>,
-        poly: EvaluationsList<F>,
-    ) -> (
-        DomainSeparator<EF4, F>,
-        ProverState<F, EF4, MyChallenger>,
-        Witness<EF4, F, DenseMatrix<F>, DIGEST_ELEMS>,
-    ) {
-        // Create a new Fiat-Shamir domain separator.
-        let mut domsep = DomainSeparator::new(vec![]);
-
-        // Observe the public statement into the transcript for binding.
-        domsep.commit_statement::<_, _, _, 8>(params);
-
-        // Reserve transcript space for WHIR proof messages.
-        domsep.add_whir_proof::<_, _, _, 8>(params);
-
-        let mut rng = SmallRng::seed_from_u64(1);
-        let challenger = MyChallenger::new(Perm::new_from_rng_128(&mut rng));
-
-        // Convert the domain separator into a mutable prover-side transcript.
-        let mut prover_state = domsep.to_prover_state::<_>(challenger);
-
-        // Create a committer using the protocol configuration (Merkle parameters, hashers, etc.).
-        let committer = CommitmentWriter::new(params);
-
-        // Perform DFT-based commitment to the polynomial, producing a witness
-        // which includes the Merkle tree and polynomial values.
-        let witness = committer
-            .commit(&EvalsDft::<F>::default(), &mut prover_state, poly)
-            .unwrap();
-
-        // Return all initialized components needed for round state setup.
-        (domsep, prover_state, witness)
-    }
-
-    #[test]
-    fn test_no_initial_statement_no_sumcheck() {
-        // Number of variables in the multilinear polynomial
-        let num_variables = 2;
-
-        // Create a WHIR protocol config with:
-        // - no initial sumcheck,
-        // - folding factor 2,
-        // - no PoW grinding.
-        let config = make_test_config(num_variables, false, 2, 0);
-
-        // Define a polynomial
-        let poly = EvaluationsList::new(vec![F::from_u64(3); 1 << num_variables]);
-
-        // Initialize:
-        // - domain separator for Fiat-Shamir transcript,
-        // - prover state,
-        // - witness containing Merkle tree for `poly`.
-        let (_, mut prover_state, witness) = setup_domain_and_commitment(&config, poly);
-
-        // Create an empty public statement (no constraints)
-        let statement = Statement::<EF4>::new(num_variables);
-
-        // Initialize the round state using the setup configuration and witness
-        let state = RoundState::initialize_first_round_state(
-            &Prover(&config),
-            &mut prover_state,
-            statement,
-            witness,
-        )
-        .unwrap();
-
-        // Folding factor was 2, so we expect 2 sampled folding randomness values
-        assert_eq!(state.folding_randomness.0.len(), 2);
-
-        // Full randomness vector should be padded up to `num_variables`
-        assert_eq!(state.randomness_vec.len(), num_variables);
-
-        // Since this is the first round, no Merkle data for folded rounds should exist
-        assert!(state.merkle_prover_data.is_none());
-    }
-
-    #[test]
-    fn test_initial_statement_with_folding_factor_3() {
-        // Set the number of variables in the multilinear polynomial
-        let num_variables = 3;
-
-        // Create a WHIR configuration with:
-        // - initial statement enabled (sumcheck will run),
-        // - folding factor = 3 (fold all variables in the first round),
-        // - PoW disabled.
-        let config = make_test_config(num_variables, true, 3, 0);
-
-        // Define the multilinear polynomial:
-        // f(X0, X1, X2) = 1 + 2*X2 + 3*X1 + 4*X1*X2
-        //              + 5*X0 + 6*X0*X2 + 7*X0*X1 + 8*X0*X1*X2
-        let c1 = F::from_u64(1);
-        let c2 = F::from_u64(2);
-        let c3 = F::from_u64(3);
-        let c4 = F::from_u64(4);
-        let c5 = F::from_u64(5);
-        let c6 = F::from_u64(6);
-        let c7 = F::from_u64(7);
-        let c8 = F::from_u64(8);
-
-        let poly = CoefficientList::new(vec![c1, c2, c3, c4, c5, c6, c7, c8]).to_evaluations();
-
-        // Manual redefinition of the same polynomial as a function for evaluation
-        let f = |x0: EF4, x1: EF4, x2: EF4| {
-            x2 * c2
-                + x1 * c3
-                + x1 * x2 * c4
-                + x0 * c5
-                + x0 * x2 * c6
-                + x0 * x1 * c7
-                + x0 * x1 * x2 * c8
-                + c1
-        };
-
-        // Add a single equality constraint to the statement: f(1,1,1) = expected value
-        let mut statement = Statement::<EF4>::new(num_variables);
-        statement.add_constraint(
-            Weights::evaluation(MultilinearPoint(vec![EF4::ONE, EF4::ONE, EF4::ONE])),
-            f(EF4::ONE, EF4::ONE, EF4::ONE),
-        );
-
-        // Set up the domain separator, prover state, and witness for this configuration
-        let (_, mut prover_state, witness) = setup_domain_and_commitment(&config, poly);
-
-        // Run the first round state initialization (this will trigger sumcheck)
-        let state = RoundState::initialize_first_round_state(
-            &Prover(&config),
-            &mut prover_state,
-            statement,
-            witness,
-        )
-        .unwrap();
-
-        // Extract the constructed sumcheck prover and folding randomness
-        let sumcheck = &state.sumcheck_prover;
-        let sumcheck_randomness = state.folding_randomness.clone();
-
-        // With a folding factor of 3, all variables are collapsed in 1 round, so we expect only 1 evaluation left
-        assert_eq!(sumcheck.evals.len(), 1);
-
-        // The value of f at the folding point should match the evaluation
-        let eval_at_point = sumcheck.evals[0];
-        let expected = f(
-            sumcheck_randomness[0],
-            sumcheck_randomness[1],
-            sumcheck_randomness[2],
-        );
-        assert_eq!(eval_at_point, expected);
-
-        // Check that dot product of evaluations and weights matches the final sum
-        let dot_product: EF4 = sumcheck
-            .evals
-            .iter()
-            .zip(sumcheck.weights.evals())
-            .map(|(f, w)| *f * *w)
-            .sum();
-        assert_eq!(dot_product, sumcheck.sum);
-
-        // Verify that the `randomness_vec` (which is in reverse variable order) matches the expected layout
-        assert_eq!(
-            state.randomness_vec,
-            vec![
-                sumcheck_randomness[2],
-                sumcheck_randomness[1],
-                sumcheck_randomness[0]
-            ]
-        );
-
-        // The `folding_randomness` should store values in forward order (X0, X1, X2)
-        assert_eq!(
-            state.folding_randomness.0,
-            vec![
-                sumcheck_randomness[0],
-                sumcheck_randomness[1],
-                sumcheck_randomness[2]
-            ]
-        );
-
-        // No folded Merkle tree data should exist at this point
-        assert!(state.merkle_prover_data.is_none());
-    }
-
-    #[test]
-    fn test_zero_poly_multiple_constraints() {
-        // Use a polynomial with 3 variables
-        let num_variables = 3;
-
-        // Build a WHIR config with an initial statement, folding factor 1, and no PoW
-        let config = make_test_config(num_variables, true, 1, 0);
-
-        // Define a zero polynomial: f(X) = 0 for all X
-        let poly = EvaluationsList::new(vec![F::ZERO; 1 << num_variables]);
-
-        // Generate domain separator, prover state, and Merkle commitment witness for the poly
-        let (_, mut prover_state, witness) = setup_domain_and_commitment(&config, poly);
-
-        // Create a new statement with multiple constraints
-        let mut statement = Statement::<EF4>::new(num_variables);
-
-        // Add one equality constraint per Boolean input: f(x) = 0 for all x ∈ {0,1}³
-        for i in 0..1 << num_variables {
-            let point = (0..num_variables)
-                .map(|b| EF4::from_u64(((i >> b) & 1) as u64))
-                .collect();
-            statement.add_constraint(Weights::evaluation(MultilinearPoint(point)), EF4::ZERO);
-        }
-
-        // Initialize the first round of the WHIR protocol with the zero polynomial and constraints
-        let state = RoundState::initialize_first_round_state(
-            &Prover(&config),
-            &mut prover_state,
-            statement,
-            witness,
-        )
-        .unwrap();
-
-        // Extract the sumcheck prover and folding randomness
-        let sumcheck = &state.sumcheck_prover;
-        let sumcheck_randomness = state.folding_randomness.clone();
-
-        for (f, w) in sumcheck.evals.iter().zip(sumcheck.weights.evals()) {
-            // Each evaluation should be 0
-            assert_eq!(*f, EF4::ZERO);
-            // Their contribution to the weighted sum should also be 0
-            assert_eq!(*f * *w, EF4::ZERO);
-        }
-        // Final claimed sum is 0
-        assert_eq!(sumcheck.sum, EF4::ZERO);
-
-        // Folding randomness should have length equal to the folding factor (1)
-        assert_eq!(sumcheck_randomness.len(), 1);
-
-        // The `randomness_vec` is populated in reverse variable order, padded with 0s
-        assert_eq!(
-            state.randomness_vec,
-            vec![sumcheck_randomness[0], EF4::ZERO, EF4::ZERO]
-        );
-
-        // Confirm that folding randomness matches exactly
-        assert_eq!(
-            state.folding_randomness,
-            MultilinearPoint(vec![sumcheck_randomness[0]])
-        );
-
-        // No Merkle commitment data for folded rounds yet
-        assert!(state.merkle_prover_data.is_none());
-    }
-
-    #[test]
-    fn test_initialize_round_state_with_initial_statement() {
-        // Use a polynomial in 3 variables
-        let num_variables = 3;
-
-        // Set PoW grinding difficulty (used in Fiat-Shamir)
-        let pow_bits = 4;
-
-        // Build a WHIR configuration with:
-        // - initial statement enabled,
-        // - folding factor of 1 (fold one variable in the first round),
-        // - PoW bits enabled.
-        let config = make_test_config(num_variables, true, 1, pow_bits);
-
-        // Define a multilinear polynomial:
-        // f(X0, X1, X2) = 1 + 2*X2 + 3*X1 + 4*X1*X2 + 5*X0 + 6*X0*X2 + 7*X0*X1 + 8*X0*X1*X2
-        let c1 = F::from_u64(1);
-        let c2 = F::from_u64(2);
-        let c3 = F::from_u64(3);
-        let c4 = F::from_u64(4);
-        let c5 = F::from_u64(5);
-        let c6 = F::from_u64(6);
-        let c7 = F::from_u64(7);
-        let c8 = F::from_u64(8);
-        let poly = CoefficientList::new(vec![c1, c2, c3, c4, c5, c6, c7, c8]).to_evaluations();
-
-        // Equivalent function for evaluating the polynomial manually
-        let f = |x0: EF4, x1: EF4, x2: EF4| {
-            x2 * c2
-                + x1 * c3
-                + x1 * x2 * c4
-                + x0 * c5
-                + x0 * x2 * c6
-                + x0 * x1 * c7
-                + x0 * x1 * x2 * c8
-                + c1
-        };
-
-        // Construct a statement with one evaluation constraint at the point (1, 0, 1)
-        let mut statement = Statement::<EF4>::new(num_variables);
-        statement.add_constraint(
-            Weights::evaluation(MultilinearPoint(vec![EF4::ONE, EF4::ZERO, EF4::ONE])),
-            f(EF4::ONE, EF4::ZERO, EF4::ONE),
-        );
-
-        // Set up Fiat-Shamir domain and produce commitment + witness
-        let (_, mut prover_state, witness) = setup_domain_and_commitment(&config, poly);
-
-        // Run the first round initialization
-        let state = RoundState::initialize_first_round_state(
-            &Prover(&config),
-            &mut prover_state,
-            statement,
-            witness,
-        )
-        .expect("RoundState initialization failed");
-
-        // Unwrap the sumcheck prover and get the sampled folding randomness
-        let sumcheck = &state.sumcheck_prover;
-        let sumcheck_randomness = &state.folding_randomness;
-
-        // Evaluate f at (32636, 9876, r0) and match it with the sumcheck's recovered evaluation
-        let evals_f = &sumcheck.evals;
-        assert_eq!(
-            evals_f.evaluate(&MultilinearPoint(vec![
-                EF4::from_u64(32636),
-                EF4::from_u64(9876)
-            ])),
-            f(
-                EF4::from_u64(32636),
-                EF4::from_u64(9876),
-                sumcheck_randomness[0]
-            )
-        );
-
-        // Manually verify that ⟨f, w⟩ = claimed sum
-        let dot_product = evals_f.evals()[0] * sumcheck.weights.evals()[0]
-            + evals_f.evals()[1] * sumcheck.weights.evals()[1]
-            + evals_f.evals()[2] * sumcheck.weights.evals()[2]
-            + evals_f.evals()[3] * sumcheck.weights.evals()[3];
-        assert_eq!(dot_product, sumcheck.sum);
-
-        // No Merkle tree data has been created for folded rounds yet
-        assert!(state.merkle_prover_data.is_none());
-
-        // The randomness_vec must contain the sampled folding randomness, reversed and zero-padded
-        assert_eq!(
-            state.randomness_vec,
-            vec![sumcheck_randomness[0], EF4::ZERO, EF4::ZERO]
-        );
-
-        // The folding randomness must match what was sampled by the sumcheck
-        assert_eq!(
-            state.folding_randomness,
-            MultilinearPoint(vec![sumcheck_randomness[0]])
-        );
-    }
->>>>>>> d862c864
 }